--- conflicted
+++ resolved
@@ -1,7 +1,5 @@
 # Calculation for $k$-th Socle Filtration using Sum of 4 partition Little Wood Coefficients.
 
-<<<<<<< HEAD
 This is the code I have developed using formula for filtration. Based on work with professor penkov at 
-=======
-This is the code I have developed using formula for filtration. it combines the use of math.sage library for python and a simple algorithm developed by me!
->>>>>>> 21fa9351
+
+This is the code I have developed using formula for filtration. it combines the use of math.sage library for python and a simple algorithm developed by me!